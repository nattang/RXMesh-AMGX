cmake_minimum_required(VERSION 3.18 FATAL_ERROR)

project(RXMesh 
        VERSION 0.2.1 
        LANGUAGES C CXX CUDA)


set(USE_POLYSCOPE "ON" CACHE BOOL "Enable Ployscope for visualization")

<<<<<<< HEAD
set(USE_POLYSCOPE "OFF")

=======
>>>>>>> 31c1a6ab
if(${USE_POLYSCOPE})
	message(STATUS "Polyscope is enabled")
else()
	message(STATUS "Polyscope is disabled")
endif()

set(CMAKE_CXX_STANDARD 17)
set(CMAKE_CUDA_STANDARD 17)
set(CMAKE_CUDA_STANDARD_REQUIRED TRUE)
set(CMAKE_CXX_STANDARD_REQUIRED TRUE)
set(CMAKE_CXX_EXTENSIONS OFF)

if ("${CMAKE_BUILD_TYPE}" STREQUAL "")
    set(CMAKE_BUILD_TYPE Release)
endif ()


include(FetchContent)
# GoogleTest
FetchContent_Declare(googletest
    GIT_REPOSITORY https://github.com/google/googletest.git
    GIT_TAG        eaf9a3fd77869cf95befb87455a2e2a2e85044ff
)
FetchContent_MakeAvailable(googletest)

# rapidjson
FetchContent_Declare(rapidjson
    GIT_REPOSITORY https://github.com/Tencent/rapidjson.git
    GIT_TAG        8f4c021fa2f1e001d2376095928fc0532adf2ae6
)
FetchContent_Populate(rapidjson)

# OpenMesh
set(OPENMESH_DOCS false CACHE BOOL "Enable or disable building of documentation")
FetchContent_Declare(openmesh
    GIT_REPOSITORY https://www.graphics.rwth-aachen.de:9000/OpenMesh/OpenMesh.git
    GIT_TAG        OpenMesh-8.1
)
FetchContent_MakeAvailable(openmesh)
add_definitions(-DNO_DECREMENT_DEPRECATED_WARNINGS)

# spdlog
FetchContent_Declare(spdlog
    GIT_REPOSITORY https://github.com/gabime/spdlog.git
    GIT_TAG        v1.8.5
)
FetchContent_Populate(spdlog)

# polyscope
if(USE_POLYSCOPE)
FetchContent_Declare(polyscope
    GIT_REPOSITORY https://github.com/Ahdhn/polyscope.git
    GIT_TAG        834b9c6c1a2675ccefd254d526f2dac3e3f831c6
)
FetchContent_MakeAvailable(polyscope)
endif()

# cereal
FetchContent_Declare(cereal
    GIT_REPOSITORY https://github.com/USCiLab/cereal.git
    GIT_TAG        v1.3.2
)
FetchContent_Populate(cereal)

# Auto-detect GPU architecture
include("cmake/AutoDetectCudaArch.cmake")

# Direct all output to /bin directory
set(CMAKE_RUNTIME_OUTPUT_DIRECTORY ${CMAKE_CURRENT_BINARY_DIR}/bin)

# Get and store git sha1 https://stackoverflow.com/a/4318642/1608232
list(APPEND CMAKE_MODULE_PATH ${CMAKE_MODULE_PATH} ${CMAKE_CURRENT_SOURCE_DIR}/cmake)
include(GetGitRevisionDescription)
get_git_head_revision(GIT_REFSPEC GIT_SHA1)
git_local_changes(GIT_LOCAL_CHANGES_STATUS)
configure_file("${CMAKE_CURRENT_SOURCE_DIR}/cmake/git_sha1.cpp.in" "${CMAKE_CURRENT_SOURCE_DIR}/include/rxmesh/util/git_sha1.cpp" @ONLY)


# Enable IDE folder support
set_property(GLOBAL PROPERTY USE_FOLDERS ON) 

# RXMesh: could think of this as just the header library, so name RXMesh_header_lib
add_library(RXMesh_header_lib INTERFACE) 
target_compile_features(RXMesh_header_lib INTERFACE cxx_std_17)
target_compile_definitions(RXMesh_header_lib
    INTERFACE INPUT_DIR=${CMAKE_CURRENT_SOURCE_DIR}/input/
    INTERFACE OUTPUT_DIR=${CMAKE_CURRENT_SOURCE_DIR}/output/
)
if (USE_POLYSCOPE)
	target_compile_definitions(RXMesh_header_lib INTERFACE USE_POLYSCOPE)
endif()
target_include_directories( RXMesh_header_lib 
    INTERFACE "include"
	INTERFACE "${rapidjson_SOURCE_DIR}/include"
	INTERFACE "${spdlog_SOURCE_DIR}/include"
	INTERFACE "${cereal_SOURCE_DIR}/include"
    INTERFACE ${CMAKE_CUDA_TOOLKIT_INCLUDE_DIRECTORIES}
)

target_sources(RXMesh_header_lib
    INTERFACE "${CMAKE_CURRENT_SOURCE_DIR}/include/rxmesh/util/git_sha1.cpp" "${CMAKE_CURRENT_SOURCE_DIR}/include/rxmesh/util/git_sha1.h"
)

# CUDA and C++ compiler flags
set(cxx_flags 
	$<$<CXX_COMPILER_ID:MSVC>:-D_SCL_SECURE_NO_WARNINGS /openmp /std:c++17>           #Add MSVC-specific compiler flags here
	$<$<CXX_COMPILER_ID:GNU>:-Wall -m64 -fopenmp -O3 -std=c++17 -Wno-unused-function> #Add GCC/Clang-specific compiler flags here
	)
set(cuda_flags
    -Xcompiler=$<$<CXX_COMPILER_ID:GNU>:-Wall -fopenmp -O3 -Wno-unused-function>
    #Disables warning
    #177-D "function XXX was declared but never referenced"
    -Xcudafe "--display_error_number --diag_suppress=177"    
    -rdc=true
	-lineinfo	
	--expt-extended-lambda	
	-use_fast_math	
    $<$<CXX_COMPILER_ID:GNU>:-O3>
	--expt-relaxed-constexpr	
    -Xptxas -warn-spills -res-usage   
	--ptxas-options=-v	
    #-G    
)


add_library(developer_flags INTERFACE)
target_compile_options(developer_flags INTERFACE
    $<$<COMPILE_LANGUAGE:CXX>:${cxx_flags}>
    $<$<COMPILE_LANGUAGE:CUDA>:${cuda_flags}>
)

target_link_libraries(RXMesh_header_lib INTERFACE $<BUILD_INTERFACE:developer_flags>)

if (USE_POLYSCOPE)
	target_link_libraries(RXMesh_header_lib INTERFACE polyscope)	
endif()

#OpenMP
find_package(OpenMP)
if (OpenMP_CXX_FOUND)
    target_link_libraries(RXMesh_header_lib INTERFACE OpenMP::OpenMP_CXX)
endif()

find_package(CUDAToolkit REQUIRED)
target_link_libraries(RXMesh_header_lib INTERFACE CUDA::cusparse)
target_link_libraries(RXMesh_header_lib INTERFACE CUDA::cusolver)

add_subdirectory("include")



include(GoogleTest)
add_subdirectory(apps)
add_subdirectory(tests)<|MERGE_RESOLUTION|>--- conflicted
+++ resolved
@@ -7,11 +7,8 @@
 
 set(USE_POLYSCOPE "ON" CACHE BOOL "Enable Ployscope for visualization")
 
-<<<<<<< HEAD
 set(USE_POLYSCOPE "OFF")
 
-=======
->>>>>>> 31c1a6ab
 if(${USE_POLYSCOPE})
 	message(STATUS "Polyscope is enabled")
 else()
